--- conflicted
+++ resolved
@@ -71,15 +71,10 @@
              $RPM_BUILD_ROOT/usr/share/vswitch/scripts/interface-reconfigure
 install -m 755 xenserver/etc_xensource_scripts_vif \
              $RPM_BUILD_ROOT/usr/share/vswitch/scripts/vif
-<<<<<<< HEAD
 install -m 755 xenserver/usr_share_vswitch_scripts_vif-on-internal-bridge \
              $RPM_BUILD_ROOT/usr/share/vswitch/scripts/vif-on-internal-bridge
-=======
-install -m 755 xenserver/usr_share_vswitch_scripts_dump-vif-details \
-               $RPM_BUILD_ROOT/usr/share/vswitch/scripts/dump-vif-details
 install -m 755 xenserver/usr_share_vswitch_scripts_refresh-xs-network-uuids \
                $RPM_BUILD_ROOT/usr/share/vswitch/scripts/refresh-xs-network-uuids
->>>>>>> d17ee868
 install -m 755 xenserver/usr_sbin_xen-bugtool \
              $RPM_BUILD_ROOT/usr/share/vswitch/scripts/xen-bugtool
 install -m 755 xenserver/usr_sbin_brctl \
@@ -316,11 +311,7 @@
 /etc/profile.d/vswitch.sh
 /lib/modules/%{xen_version}/kernel/net/vswitch/openvswitch_mod.ko
 /lib/modules/%{xen_version}/kernel/net/vswitch/brcompat_mod.ko
-<<<<<<< HEAD
-=======
-/usr/share/vswitch/scripts/dump-vif-details
 /usr/share/vswitch/scripts/refresh-xs-network-uuids
->>>>>>> d17ee868
 /usr/share/vswitch/scripts/interface-reconfigure
 /usr/share/vswitch/scripts/vif
 /usr/share/vswitch/scripts/xen-bugtool
