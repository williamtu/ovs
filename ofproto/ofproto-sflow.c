/*
 * Copyright (c) 2009, 2010 InMon Corp.
 * Copyright (c) 2009 Nicira Networks.
 *
 * Licensed under the Apache License, Version 2.0 (the "License");
 * you may not use this file except in compliance with the License.
 * You may obtain a copy of the License at:
 *
 *     http://www.apache.org/licenses/LICENSE-2.0
 *
 * Unless required by applicable law or agreed to in writing, software
 * distributed under the License is distributed on an "AS IS" BASIS,
 * WITHOUT WARRANTIES OR CONDITIONS OF ANY KIND, either express or implied.
 * See the License for the specific language governing permissions and
 * limitations under the License.
 */

#include <config.h>
#include "ofproto-sflow.h"
#include <inttypes.h>
#include <stdlib.h>
#include "collectors.h"
#include "compiler.h"
#include "netdev.h"
#include "ofpbuf.h"
#include "ofproto.h"
#include "packets.h"
#include "poll-loop.h"
#include "port-array.h"
#include "sflow_api.h"
#include "socket-util.h"
#include "timeval.h"
<<<<<<< HEAD
#include "wdp.h"
#include "xfif.h"

#define THIS_MODULE VLM_sflow
=======
>>>>>>> 480ce8ab
#include "vlog.h"

VLOG_DEFINE_THIS_MODULE(sflow)

struct ofproto_sflow_port {
    struct netdev *netdev;      /* Underlying network device, for stats. */
    SFLDataSource_instance dsi; /* sFlow library's notion of port number. */
};

struct ofproto_sflow {
    struct ofproto *ofproto;
    struct collectors *collectors;
    SFLAgent *sflow_agent;
    struct ofproto_sflow_options *options;
    struct wdp *wdp;
    time_t next_tick;
    size_t n_flood, n_all;
    struct port_array ports;    /* Indexed by XFLOW port number. */
};

#define RECEIVER_INDEX 1

static struct vlog_rate_limit rl = VLOG_RATE_LIMIT_INIT(1, 5);

static bool
nullable_string_is_equal(const char *a, const char *b)
{
    return a ? b && !strcmp(a, b) : !b;
}

static bool
ofproto_sflow_options_equal(const struct ofproto_sflow_options *a,
                            const struct ofproto_sflow_options *b)
{
    return (svec_equal(&a->targets, &b->targets)
            && a->sampling_rate == b->sampling_rate
            && a->polling_interval == b->polling_interval
            && a->header_len == b->header_len
            && a->sub_id == b->sub_id
            && nullable_string_is_equal(a->agent_device, b->agent_device)
            && nullable_string_is_equal(a->control_ip, b->control_ip));
}

static struct ofproto_sflow_options *
ofproto_sflow_options_clone(const struct ofproto_sflow_options *old)
{
    struct ofproto_sflow_options *new = xmemdup(old, sizeof *old);
    svec_clone(&new->targets, &old->targets);
    new->agent_device = old->agent_device ? xstrdup(old->agent_device) : NULL;
    new->control_ip = old->control_ip ? xstrdup(old->control_ip) : NULL;
    return new;
}

static void
ofproto_sflow_options_destroy(struct ofproto_sflow_options *options)
{
    if (options) {
        svec_destroy(&options->targets);
        free(options->agent_device);
        free(options->control_ip);
        free(options);
    }
}

/* sFlow library callback to allocate memory. */
static void *
sflow_agent_alloc_cb(void *magic OVS_UNUSED, SFLAgent *agent OVS_UNUSED,
                     size_t bytes)
{
    return calloc(1, bytes);
}

/* sFlow library callback to free memory. */
static int
sflow_agent_free_cb(void *magic OVS_UNUSED, SFLAgent *agent OVS_UNUSED,
                    void *obj)
{
    free(obj);
    return 0;
}

/* sFlow library callback to report error. */
static void
sflow_agent_error_cb(void *magic OVS_UNUSED, SFLAgent *agent OVS_UNUSED,
                     char *msg)
{
    VLOG_WARN("sFlow agent error: %s", msg);
}

/* sFlow library callback to send datagram. */
static void
sflow_agent_send_packet_cb(void *os_, SFLAgent *agent OVS_UNUSED,
                           SFLReceiver *receiver OVS_UNUSED, u_char *pkt,
                           uint32_t pktLen)
{
    struct ofproto_sflow *os = os_;
    collectors_send(os->collectors, pkt, pktLen);
}

static void
sflow_agent_get_counters(void *os_, SFLPoller *poller,
                         SFL_COUNTERS_SAMPLE_TYPE *cs)
{
    struct ofproto_sflow *os = os_;
    SFLCounters_sample_element elem;
    struct ofproto_sflow_port *osp;
    SFLIf_counters *counters;
    struct netdev_stats stats;
    enum netdev_flags flags;
    uint32_t current;

    osp = port_array_get(&os->ports, poller->bridgePort);
    if (!osp) {
        return;
    }

    elem.tag = SFLCOUNTERS_GENERIC;
    counters = &elem.counterBlock.generic;
    counters->ifIndex = SFL_DS_INDEX(poller->dsi);
    counters->ifType = 6;
    if (!netdev_get_features(osp->netdev, &current, NULL, NULL, NULL)) {
      /* The values of ifDirection come from MAU MIB (RFC 2668): 0 = unknown,
         1 = full-duplex, 2 = half-duplex, 3 = in, 4=out */
        counters->ifSpeed = netdev_features_to_bps(current);
        counters->ifDirection = (netdev_features_is_full_duplex(current)
                                 ? 1 : 2);
    } else {
        counters->ifSpeed = 100000000;
        counters->ifDirection = 0;
    }
    if (!netdev_get_flags(osp->netdev, &flags) && flags & NETDEV_UP) {
        bool carrier;

        counters->ifStatus = 1; /* ifAdminStatus up. */
        if (!netdev_get_carrier(osp->netdev, &carrier) && carrier) {
            counters->ifStatus |= 2; /* ifOperStatus us. */
        }
    } else {
        counters->ifStatus = 0;  /* Down. */
    }

    /* XXX
       1. Is the multicast counter filled in?
       2. Does the multicast counter include broadcasts?
       3. Does the rx_packets counter include multicasts/broadcasts?
    */
    netdev_get_stats(osp->netdev, &stats);
    counters->ifInOctets = stats.rx_bytes;
    counters->ifInUcastPkts = stats.rx_packets;
    counters->ifInMulticastPkts = stats.multicast;
    counters->ifInBroadcastPkts = -1;
    counters->ifInDiscards = stats.rx_dropped;
    counters->ifInErrors = stats.rx_errors;
    counters->ifInUnknownProtos = -1;
    counters->ifOutOctets = stats.tx_bytes;
    counters->ifOutUcastPkts = stats.tx_packets;
    counters->ifOutMulticastPkts = -1;
    counters->ifOutBroadcastPkts = -1;
    counters->ifOutDiscards = stats.tx_dropped;
    counters->ifOutErrors = stats.tx_errors;
    counters->ifPromiscuousMode = 0;

    SFLADD_ELEMENT(cs, &elem);
    sfl_poller_writeCountersSample(poller, cs);
}

/* Obtains an address to use for the local sFlow agent and stores it into
 * '*agent_addr'.  Returns true if successful, false on failure.
 *
 * The sFlow agent address should be a local IP address that is persistent and
 * reachable over the network, if possible.  The IP address associated with
 * 'agent_device' is used if it has one, and otherwise 'control_ip', the IP
 * address used to talk to the controller. */
static bool
sflow_choose_agent_address(const char *agent_device, const char *control_ip,
                           SFLAddress *agent_addr)
{
    struct in_addr in4;

    memset(agent_addr, 0, sizeof *agent_addr);
    agent_addr->type = SFLADDRESSTYPE_IP_V4;

    if (agent_device) {
        struct netdev *netdev;

        if (!netdev_open_default(agent_device, &netdev)) {
            int error = netdev_get_in4(netdev, &in4, NULL);
            netdev_close(netdev);
            if (!error) {
                goto success;
            }
        }
    }

    if (control_ip && !lookup_ip(control_ip, &in4)) {
        goto success;
    }

    VLOG_ERR("could not determine IP address for sFlow agent");
    return false;

success:
    agent_addr->address.ip_v4.addr = in4.s_addr;
    return true;
}

void
ofproto_sflow_clear(struct ofproto_sflow *os)
{
    if (os->sflow_agent) {
        sfl_agent_release(os->sflow_agent);
        os->sflow_agent = NULL;
    }
    collectors_destroy(os->collectors);
    os->collectors = NULL;
    ofproto_sflow_options_destroy(os->options);
    os->options = NULL;

    /* Turn off sampling to save CPU cycles. */
    wdp_set_sflow_probability(os->wdp, 0);
}

bool
ofproto_sflow_is_enabled(const struct ofproto_sflow *os)
{
    return os->collectors != NULL;
}

struct ofproto_sflow *
ofproto_sflow_create(struct wdp *wdp)
{
    struct ofproto_sflow *os;

    os = xcalloc(1, sizeof *os);
    os->wdp = wdp;
    os->next_tick = time_now() + 1;
    port_array_init(&os->ports);
    return os;
}

void
ofproto_sflow_destroy(struct ofproto_sflow *os)
{
    if (os) {
        struct ofproto_sflow_port *osp;
        unsigned int xflow_port;

        ofproto_sflow_clear(os);
        PORT_ARRAY_FOR_EACH (osp, &os->ports, xflow_port) {
            ofproto_sflow_del_port(os, xflow_port);
        }
        port_array_destroy(&os->ports);
        free(os);
    }
}

static void
ofproto_sflow_add_poller(struct ofproto_sflow *os,
                         struct ofproto_sflow_port *osp, uint16_t xflow_port)
{
    SFLPoller *poller = sfl_agent_addPoller(os->sflow_agent, &osp->dsi, os,
                                            sflow_agent_get_counters);
    sfl_poller_set_sFlowCpInterval(poller, os->options->polling_interval);
    sfl_poller_set_sFlowCpReceiver(poller, RECEIVER_INDEX);
    sfl_poller_set_bridgePort(poller, xflow_port);
}

static void
ofproto_sflow_add_sampler(struct ofproto_sflow *os,
			  struct ofproto_sflow_port *osp)
{
    SFLSampler *sampler = sfl_agent_addSampler(os->sflow_agent, &osp->dsi);
    sfl_sampler_set_sFlowFsPacketSamplingRate(sampler, os->options->sampling_rate);
    sfl_sampler_set_sFlowFsMaximumHeaderSize(sampler, os->options->header_len);
    sfl_sampler_set_sFlowFsReceiver(sampler, RECEIVER_INDEX);
}

void
ofproto_sflow_add_port(struct ofproto_sflow *os, uint16_t xflow_port,
                       const char *netdev_name)
{
    struct ofproto_sflow_port *osp;
    struct netdev *netdev;
    uint32_t ifindex;
    int error;

    ofproto_sflow_del_port(os, xflow_port);

    /* Open network device. */
    error = netdev_open_default(netdev_name, &netdev);
    if (error) {
        VLOG_WARN_RL(&rl, "failed to open network device \"%s\": %s",
                     netdev_name, strerror(error));
        return;
    }

    /* Add to table of ports. */
    osp = xmalloc(sizeof *osp);
    osp->netdev = netdev;
    ifindex = netdev_get_ifindex(netdev);
    if (ifindex <= 0) {
        ifindex = (os->sflow_agent->subId << 16) + xflow_port;
    }
    SFL_DS_SET(osp->dsi, 0, ifindex, 0);
    port_array_set(&os->ports, xflow_port, osp);

    /* Add poller and sampler. */
    if (os->sflow_agent) {
        ofproto_sflow_add_poller(os, osp, xflow_port);
        ofproto_sflow_add_sampler(os, osp);
    }
}

void
ofproto_sflow_del_port(struct ofproto_sflow *os, uint16_t xflow_port)
{
    struct ofproto_sflow_port *osp = port_array_get(&os->ports, xflow_port);
    if (osp) {
        if (os->sflow_agent) {
            sfl_agent_removePoller(os->sflow_agent, &osp->dsi);
            sfl_agent_removeSampler(os->sflow_agent, &osp->dsi);
        }
        netdev_close(osp->netdev);
        free(osp);
        port_array_delete(&os->ports, xflow_port);
    }
}

void
ofproto_sflow_set_options(struct ofproto_sflow *os,
                          const struct ofproto_sflow_options *options)
{
    struct ofproto_sflow_port *osp;
    bool options_changed;
    SFLReceiver *receiver;
    unsigned int xflow_port;
    SFLAddress agentIP;
    time_t now;

    if (!options->targets.n || !options->sampling_rate) {
        /* No point in doing any work if there are no targets or nothing to
         * sample. */
        ofproto_sflow_clear(os);
        return;
    }

    options_changed = (!os->options
                       || !ofproto_sflow_options_equal(options, os->options));

    /* Configure collectors if options have changed or if we're shortchanged in
     * collectors (which indicates that opening one or more of the configured
     * collectors failed, so that we should retry). */
    if (options_changed
        || collectors_count(os->collectors) < options->targets.n) {
        collectors_destroy(os->collectors);
        collectors_create(&options->targets, SFL_DEFAULT_COLLECTOR_PORT,
                          &os->collectors);
        if (os->collectors == NULL) {
            VLOG_WARN_RL(&rl, "no collectors could be initialized, "
                         "sFlow disabled");
            ofproto_sflow_clear(os);
            return;
        }
    }

    /* Avoid reconfiguring if options didn't change. */
    if (!options_changed) {
        return;
    }
    ofproto_sflow_options_destroy(os->options);
    os->options = ofproto_sflow_options_clone(options);

    /* Choose agent IP address. */
    if (!sflow_choose_agent_address(options->agent_device,
                                    options->control_ip, &agentIP)) {
        ofproto_sflow_clear(os);
        return;
    }

    /* Create agent. */
    VLOG_INFO("creating sFlow agent %d", options->sub_id);
    if (os->sflow_agent) {
        sfl_agent_release(os->sflow_agent);
    }
    os->sflow_agent = xcalloc(1, sizeof *os->sflow_agent);
    now = time_wall();
    sfl_agent_init(os->sflow_agent,
                   &agentIP,
                   options->sub_id,
                   now,         /* Boot time. */
                   now,         /* Current time. */
                   os,          /* Pointer supplied to callbacks. */
                   sflow_agent_alloc_cb,
                   sflow_agent_free_cb,
                   sflow_agent_error_cb,
                   sflow_agent_send_packet_cb);

    receiver = sfl_agent_addReceiver(os->sflow_agent);
    sfl_receiver_set_sFlowRcvrOwner(receiver, "Open vSwitch sFlow");
    sfl_receiver_set_sFlowRcvrTimeout(receiver, 0xffffffff);

    /* Set the sampling_rate down in the datapath. */
    wdp_set_sflow_probability(os->wdp,
                              MAX(1, UINT32_MAX / options->sampling_rate));

    /* Add samplers and pollers for the currently known ports. */
    PORT_ARRAY_FOR_EACH (osp, &os->ports, xflow_port) {
        ofproto_sflow_add_poller(os, osp, xflow_port);
        ofproto_sflow_add_sampler(os, osp);
    }
}

static int
ofproto_sflow_xflow_port_to_ifindex(const struct ofproto_sflow *os,
                                  uint16_t xflow_port)
{
    struct ofproto_sflow_port *osp = port_array_get(&os->ports, xflow_port);
    return osp ? SFL_DS_INDEX(osp->dsi) : 0;
}

void
ofproto_sflow_received(struct ofproto_sflow *os, struct xflow_msg *msg)
{
    SFL_FLOW_SAMPLE_TYPE fs;
    SFLFlow_sample_element hdrElem;
    SFLSampled_header *header;
    SFLFlow_sample_element switchElem;
    SFLSampler *sampler;
    const struct xflow_sflow_sample_header *hdr;
    const union xflow_action *actions;
    struct ofpbuf payload;
    size_t n_actions, n_outputs;
    size_t min_size;
    flow_t flow;
    size_t i;

    /* Get xflow_sflow_sample_header. */
    min_size = sizeof *msg + sizeof *hdr;
    if (min_size > msg->length) {
        VLOG_WARN_RL(&rl, "sFlow packet too small (%"PRIu32" < %zu)",
                     msg->length, min_size);
        return;
    }
    hdr = (const struct xflow_sflow_sample_header *) (msg + 1);

    /* Get actions. */
    n_actions = hdr->n_actions;
    if (n_actions > 65536 / sizeof *actions) {
        VLOG_WARN_RL(&rl, "too many actions in sFlow packet (%zu > %zu)",
                     65536 / sizeof *actions, n_actions);
        return;
    }
    min_size += n_actions * sizeof *actions;
    if (min_size > msg->length) {
        VLOG_WARN_RL(&rl, "sFlow packet with %zu actions too small "
                     "(%"PRIu32" < %zu)",
                     n_actions, msg->length, min_size);
        return;
    }
    actions = (const union xflow_action *) (hdr + 1);

    /* Get packet payload and extract flow. */
    payload.data = (union xflow_action *) (actions + n_actions);
    payload.size = msg->length - min_size;
    flow_extract(&payload, 0, msg->port, &flow);

    /* Build a flow sample */
    memset(&fs, 0, sizeof fs);
    fs.input = ofproto_sflow_xflow_port_to_ifindex(os, msg->port);
    fs.output = 0;              /* Filled in correctly below. */
    fs.sample_pool = hdr->sample_pool;

    /* We are going to give it to the sampler that represents this input port.
     * By implementing "ingress-only" sampling like this we ensure that we
     * never have to offer the same sample to more than one sampler. */
    sampler = sfl_agent_getSamplerByIfIndex(os->sflow_agent, fs.input);
    if (!sampler) {
        VLOG_WARN_RL(&rl, "no sampler for input ifIndex (%"PRIu32")",
                     fs.input);
        return;
    }

    /* Sampled header. */
    memset(&hdrElem, 0, sizeof hdrElem);
    hdrElem.tag = SFLFLOW_HEADER;
    header = &hdrElem.flowType.header;
    header->header_protocol = SFLHEADER_ETHERNET_ISO8023;
    /* The frame_length should include the Ethernet FCS (4 bytes),
       but it has already been stripped,  so we need to add 4 here. */
    header->frame_length = payload.size + 4;
    /* Ethernet FCS stripped off. */
    header->stripped = 4;
    header->header_length = MIN(payload.size,
                                sampler->sFlowFsMaximumHeaderSize);
    header->header_bytes = payload.data;

    /* Add extended switch element. */
    memset(&switchElem, 0, sizeof(switchElem));
    switchElem.tag = SFLFLOW_EX_SWITCH;
    switchElem.flowType.sw.src_vlan = ntohs(flow.dl_vlan);
    switchElem.flowType.sw.src_priority = -1; /* XXX */
     /* Initialize the output VLAN and priority to be the same as the input,
        but these fields can be overriden below if affected by an action. */
    switchElem.flowType.sw.dst_vlan = switchElem.flowType.sw.src_vlan;
    switchElem.flowType.sw.dst_priority = switchElem.flowType.sw.src_priority;

    /* Figure out the output ports. */
    n_outputs = 0;
    for (i = 0; i < n_actions; i++) {
        const union xflow_action *a = &actions[i];

        switch (a->type) {
        case XFLOWAT_OUTPUT:
            fs.output = ofproto_sflow_xflow_port_to_ifindex(os, a->output.port);
            n_outputs++;
            break;

        case XFLOWAT_OUTPUT_GROUP:
#if 0
            n_outputs += (a->output_group.group == DP_GROUP_FLOOD ? os->n_flood
                          : a->output_group.group == DP_GROUP_ALL ? os->n_all
                          : 0);
#endif
            break;

        case XFLOWAT_SET_DL_TCI:
            if (a->dl_tci.mask & htons(VLAN_VID_MASK)) {
                switchElem.flowType.sw.dst_vlan = vlan_tci_to_vid(a->dl_tci.tci);
            }
            if (a->dl_tci.mask & htons(VLAN_PCP_MASK)) {
                switchElem.flowType.sw.dst_priority = vlan_tci_to_pcp(a->dl_tci.tci);
            }
            break;

        default:
            break;
        }
    }

    /* Set output port, as defined by http://www.sflow.org/sflow_version_5.txt
       (search for "Input/output port information"). */
    if (!n_outputs) {
        /* This value indicates that the packet was dropped for an unknown
         * reason. */
        fs.output = 0x40000000 | 256;
    } else if (n_outputs > 1 || !fs.output) {
        /* Setting the high bit means "multiple output ports". */
        fs.output = 0x80000000 | n_outputs;
    }

    /* Submit the flow sample to be encoded into the next datagram. */
    SFLADD_ELEMENT(&fs, &hdrElem);
    SFLADD_ELEMENT(&fs, &switchElem);
    sfl_sampler_writeFlowSample(sampler, &fs);
}

void
ofproto_sflow_set_group_sizes(struct ofproto_sflow *os,
                              size_t n_flood, size_t n_all)
{
    os->n_flood = n_flood;
    os->n_all = n_all;
}

void
ofproto_sflow_run(struct ofproto_sflow *os)
{
    if (ofproto_sflow_is_enabled(os)) {
        time_t now = time_now();
        if (now >= os->next_tick) {
            sfl_agent_tick(os->sflow_agent, time_wall());
            os->next_tick = now + 1;
        }
    }
}

void
ofproto_sflow_wait(struct ofproto_sflow *os)
{
    if (ofproto_sflow_is_enabled(os)) {
        poll_timer_wait_until(os->next_tick * 1000LL);
    }
}<|MERGE_RESOLUTION|>--- conflicted
+++ resolved
@@ -30,14 +30,9 @@
 #include "sflow_api.h"
 #include "socket-util.h"
 #include "timeval.h"
-<<<<<<< HEAD
+#include "vlog.h"
 #include "wdp.h"
 #include "xfif.h"
-
-#define THIS_MODULE VLM_sflow
-=======
->>>>>>> 480ce8ab
-#include "vlog.h"
 
 VLOG_DEFINE_THIS_MODULE(sflow)
 
