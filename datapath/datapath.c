--- conflicted
+++ resolved
@@ -554,15 +554,7 @@
 	OVS_CB(skb)->dp_port = p;
 
 	/* Extract flow from 'skb' into 'key'. */
-<<<<<<< HEAD
-	if (flow_extract(skb, p ? p->port_no : XFLOWP_NONE, &key)) {
-		if (dp->drop_frags) {
-			kfree_skb(skb);
-			stats_counter_off = offsetof(struct dp_stats_percpu, n_frags);
-			goto out;
-		}
-=======
-	error = flow_extract(skb, p ? p->port_no : ODPP_NONE, &key);
+	error = flow_extract(skb, p ? p->port_no : XFLOWP_NONE, &key);
 	if (unlikely(error)) {
 		kfree_skb(skb);
 		return;
@@ -572,7 +564,6 @@
 		kfree_skb(skb);
 		stats_counter_off = offsetof(struct dp_stats_percpu, n_frags);
 		goto out;
->>>>>>> 33e66177
 	}
 
 	/* Look up flow. */
