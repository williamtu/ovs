--- conflicted
+++ resolved
@@ -183,12 +183,7 @@
 	return &netdev_vport->dev->NETDEV_DEV_MEMBER.kobj;
 }
 
-<<<<<<< HEAD
-int
-netdev_get_stats(const struct vport *vport, struct xflow_vport_stats *stats)
-=======
-int netdev_get_stats(const struct vport *vport, struct odp_vport_stats *stats)
->>>>>>> 480ce8ab
+int netdev_get_stats(const struct vport *vport, struct xflow_vport_stats *stats)
 {
 	const struct netdev_vport *netdev_vport = netdev_vport_priv(vport);
 	const struct net_device_stats *netdev_stats;
